package batcher

import (
	"io"
	"math/big"
	"math/rand"
	"testing"
	"time"

	"github.com/ethereum-optimism/optimism/op-batcher/metrics"
	"github.com/ethereum-optimism/optimism/op-node/eth"
	"github.com/ethereum-optimism/optimism/op-node/rollup/derive"
	derivetest "github.com/ethereum-optimism/optimism/op-node/rollup/derive/test"
	"github.com/ethereum-optimism/optimism/op-node/testlog"
	"github.com/ethereum/go-ethereum/common"
	"github.com/ethereum/go-ethereum/core/types"
	"github.com/ethereum/go-ethereum/log"
	"github.com/stretchr/testify/require"
)

// TestPendingChannelTimeout tests that the channel manager
// correctly identifies when a pending channel is timed out.
func TestPendingChannelTimeout(t *testing.T) {
	// Create a new channel manager with a ChannelTimeout
	log := testlog.Logger(t, log.LvlCrit)
	m := NewChannelManager(log, metrics.NoopMetrics, ChannelConfig{
		ChannelTimeout: 100,
	})

	// Pending channel is nil so is cannot be timed out
	timeout := m.pendingChannelIsTimedOut()
	require.False(t, timeout)

	// Set the pending channel
	require.NoError(t, m.ensurePendingChannel(eth.BlockID{}))

	// There are no confirmed transactions so
	// the pending channel cannot be timed out
	timeout = m.pendingChannelIsTimedOut()
	require.False(t, timeout)

	// Manually set a confirmed transactions
	// To avoid other methods clearing state
	m.confirmedTransactions[frameID{frameNumber: 0}] = eth.BlockID{Number: 0}
	m.confirmedTransactions[frameID{frameNumber: 1}] = eth.BlockID{Number: 99}

	// Since the ChannelTimeout is 100, the
	// pending channel should not be timed out
	timeout = m.pendingChannelIsTimedOut()
	require.False(t, timeout)

	// Add a confirmed transaction with a higher number
	// than the ChannelTimeout
	m.confirmedTransactions[frameID{
		frameNumber: 2,
	}] = eth.BlockID{
		Number: 101,
	}

	// Now the pending channel should be timed out
	timeout = m.pendingChannelIsTimedOut()
	require.True(t, timeout)
}

// TestChannelManagerReturnsErrReorg ensures that the channel manager
// detects a reorg when it has cached L1 blocks.
func TestChannelManagerReturnsErrReorg(t *testing.T) {
	log := testlog.Logger(t, log.LvlCrit)
	m := NewChannelManager(log, metrics.NoopMetrics, ChannelConfig{})

	a := types.NewBlock(&types.Header{
		Number: big.NewInt(0),
	}, nil, nil, nil, nil)
	b := types.NewBlock(&types.Header{
		Number:     big.NewInt(1),
		ParentHash: a.Hash(),
	}, nil, nil, nil, nil)
	c := types.NewBlock(&types.Header{
		Number:     big.NewInt(2),
		ParentHash: b.Hash(),
	}, nil, nil, nil, nil)
	x := types.NewBlock(&types.Header{
		Number:     big.NewInt(2),
		ParentHash: common.Hash{0xff},
	}, nil, nil, nil, nil)

	require.NoError(t, m.AddL2Block(a))
	require.NoError(t, m.AddL2Block(b))
	require.NoError(t, m.AddL2Block(c))
	require.ErrorIs(t, m.AddL2Block(x), ErrReorg)

	require.Equal(t, []*types.Block{a, b, c}, m.blocks)
}

// TestChannelManagerReturnsErrReorgWhenDrained ensures that the channel manager
// detects a reorg even if it does not have any blocks inside it.
func TestChannelManagerReturnsErrReorgWhenDrained(t *testing.T) {
	log := testlog.Logger(t, log.LvlCrit)
	m := NewChannelManager(log, metrics.NoopMetrics,
		ChannelConfig{
			TargetFrameSize:  0,
			MaxFrameSize:     120_000,
			ApproxComprRatio: 1.0,
		})

	a := newMiniL2Block(0)
	x := newMiniL2BlockWithNumberParent(0, big.NewInt(1), common.Hash{0xff})

<<<<<<< HEAD
	require.NoError(t, m.AddL2Block(a))
=======
	err := m.AddL2Block(a)
	require.NoError(t, err)
>>>>>>> 9ad1c17a

	_, err = m.TxData(eth.BlockID{})
	require.NoError(t, err)
	_, err = m.TxData(eth.BlockID{})
	require.ErrorIs(t, err, io.EOF)

	require.ErrorIs(t, m.AddL2Block(x), ErrReorg)
}

// TestChannelManagerNextTxData checks the nextTxData function.
func TestChannelManagerNextTxData(t *testing.T) {
	log := testlog.Logger(t, log.LvlCrit)
	m := NewChannelManager(log, metrics.NoopMetrics, ChannelConfig{})

	// Nil pending channel should return EOF
	returnedTxData, err := m.nextTxData()
	require.ErrorIs(t, err, io.EOF)
	require.Equal(t, txData{}, returnedTxData)

	// Set the pending channel
	// The nextTxData function should still return EOF
	// since the pending channel has no frames
	require.NoError(t, m.ensurePendingChannel(eth.BlockID{}))
	returnedTxData, err = m.nextTxData()
	require.ErrorIs(t, err, io.EOF)
	require.Equal(t, txData{}, returnedTxData)

	// Manually push a frame into the pending channel
	channelID := m.pendingChannel.ID()
	frame := frameData{
		data: []byte{},
		id: frameID{
			chID:        channelID,
			frameNumber: uint16(0),
		},
	}
	m.pendingChannel.PushFrame(frame)
	require.Equal(t, 1, m.pendingChannel.NumFrames())

	// Now the nextTxData function should return the frame
	returnedTxData, err = m.nextTxData()
	expectedTxData := txData{frame}
	expectedChannelID := expectedTxData.ID()
	require.NoError(t, err)
	require.Equal(t, expectedTxData, returnedTxData)
	require.Equal(t, 0, m.pendingChannel.NumFrames())
	require.Equal(t, expectedTxData, m.pendingTransactions[expectedChannelID])
}

// TestClearChannelManager tests clearing the channel manager.
func TestClearChannelManager(t *testing.T) {
	// Create a channel manager
	log := testlog.Logger(t, log.LvlCrit)
	rng := rand.New(rand.NewSource(time.Now().UnixNano()))
	m := NewChannelManager(log, metrics.NoopMetrics, ChannelConfig{
		// Need to set the channel timeout here so we don't clear pending
		// channels on confirmation. This would result in [TxConfirmed]
		// clearing confirmed transactions, and reseting the pendingChannels map
		ChannelTimeout: 10,
		// Have to set the max frame size here otherwise the channel builder would not
		// be able to output any frames
		MaxFrameSize:     24,
		TargetFrameSize:  24,
		ApproxComprRatio: 1.0,
	})

	// Channel Manager state should be empty by default
	require.Empty(t, m.blocks)
	require.Equal(t, common.Hash{}, m.tip)
	require.Nil(t, m.pendingChannel)
	require.Empty(t, m.pendingTransactions)
	require.Empty(t, m.confirmedTransactions)

	// Add a block to the channel manager
	a, _ := derivetest.RandomL2Block(rng, 4)
	newL1Tip := a.Hash()
	l1BlockID := eth.BlockID{
		Hash:   a.Hash(),
		Number: a.NumberU64(),
	}
	require.NoError(t, m.AddL2Block(a))

	// Make sure there is a channel builder
	require.NoError(t, m.ensurePendingChannel(l1BlockID))
	require.NotNil(t, m.pendingChannel)
	require.Equal(t, 0, len(m.confirmedTransactions))

	// Process the blocks
	// We should have a pending channel with 1 frame
	// and no more blocks since processBlocks consumes
	// the list
	require.NoError(t, m.processBlocks())
	require.NoError(t, m.pendingChannel.co.Flush())
	require.NoError(t, m.pendingChannel.OutputFrames())
	_, err := m.nextTxData()
	require.NoError(t, err)
	require.Equal(t, 0, len(m.blocks))
	require.Equal(t, newL1Tip, m.tip)
	require.Equal(t, 1, len(m.pendingTransactions))

	// Add a new block so we can test clearing
	// the channel manager with a full state
	b := types.NewBlock(&types.Header{
		Number:     big.NewInt(1),
		ParentHash: a.Hash(),
	}, nil, nil, nil, nil)
	require.NoError(t, m.AddL2Block(b))
	require.Equal(t, 1, len(m.blocks))
	require.Equal(t, b.Hash(), m.tip)

	// Clear the channel manager
	m.Clear()

	// Check that the entire channel manager state cleared
	require.Empty(t, m.blocks)
	require.Equal(t, common.Hash{}, m.tip)
	require.Nil(t, m.pendingChannel)
	require.Empty(t, m.pendingTransactions)
	require.Empty(t, m.confirmedTransactions)
}

// TestChannelManagerTxConfirmed checks the [ChannelManager.TxConfirmed] function.
func TestChannelManagerTxConfirmed(t *testing.T) {
	// Create a channel manager
	log := testlog.Logger(t, log.LvlCrit)
	m := NewChannelManager(log, metrics.NoopMetrics, ChannelConfig{
		// Need to set the channel timeout here so we don't clear pending
		// channels on confirmation. This would result in [TxConfirmed]
		// clearing confirmed transactions, and reseting the pendingChannels map
		ChannelTimeout: 10,
	})

	// Let's add a valid pending transaction to the channel manager
	// So we can demonstrate that TxConfirmed's correctness
	require.NoError(t, m.ensurePendingChannel(eth.BlockID{}))
	channelID := m.pendingChannel.ID()
	frame := frameData{
		data: []byte{},
		id: frameID{
			chID:        channelID,
			frameNumber: uint16(0),
		},
	}
	m.pendingChannel.PushFrame(frame)
	require.Equal(t, 1, m.pendingChannel.NumFrames())
	returnedTxData, err := m.nextTxData()
	expectedTxData := txData{frame}
	expectedChannelID := expectedTxData.ID()
	require.NoError(t, err)
	require.Equal(t, expectedTxData, returnedTxData)
	require.Equal(t, 0, m.pendingChannel.NumFrames())
	require.Equal(t, expectedTxData, m.pendingTransactions[expectedChannelID])
	require.Equal(t, 1, len(m.pendingTransactions))

	// An unknown pending transaction should not be marked as confirmed
	// and should not be removed from the pending transactions map
	actualChannelID := m.pendingChannel.ID()
	unknownChannelID := derive.ChannelID([derive.ChannelIDLength]byte{0x69})
	require.NotEqual(t, actualChannelID, unknownChannelID)
	unknownTxID := frameID{chID: unknownChannelID, frameNumber: 0}
	blockID := eth.BlockID{Number: 0, Hash: common.Hash{0x69}}
	m.TxConfirmed(unknownTxID, blockID)
	require.Empty(t, m.confirmedTransactions)
	require.Equal(t, 1, len(m.pendingTransactions))

	// Now let's mark the pending transaction as confirmed
	// and check that it is removed from the pending transactions map
	// and added to the confirmed transactions map
	m.TxConfirmed(expectedChannelID, blockID)
	require.Empty(t, m.pendingTransactions)
	require.Equal(t, 1, len(m.confirmedTransactions))
	require.Equal(t, blockID, m.confirmedTransactions[expectedChannelID])
}

// TestChannelManagerTxFailed checks the [ChannelManager.TxFailed] function.
func TestChannelManagerTxFailed(t *testing.T) {
	// Create a channel manager
	log := testlog.Logger(t, log.LvlCrit)
	m := NewChannelManager(log, metrics.NoopMetrics, ChannelConfig{})

	// Let's add a valid pending transaction to the channel
	// manager so we can demonstrate correctness
	require.NoError(t, m.ensurePendingChannel(eth.BlockID{}))
	channelID := m.pendingChannel.ID()
	frame := frameData{
		data: []byte{},
		id: frameID{
			chID:        channelID,
			frameNumber: uint16(0),
		},
	}
	m.pendingChannel.PushFrame(frame)
	require.Equal(t, 1, m.pendingChannel.NumFrames())
	returnedTxData, err := m.nextTxData()
	expectedTxData := txData{frame}
	expectedChannelID := expectedTxData.ID()
	require.NoError(t, err)
	require.Equal(t, expectedTxData, returnedTxData)
	require.Equal(t, 0, m.pendingChannel.NumFrames())
	require.Equal(t, expectedTxData, m.pendingTransactions[expectedChannelID])
	require.Equal(t, 1, len(m.pendingTransactions))

	// Trying to mark an unknown pending transaction as failed
	// shouldn't modify state
	m.TxFailed(frameID{})
	require.Equal(t, 0, m.pendingChannel.NumFrames())
	require.Equal(t, expectedTxData, m.pendingTransactions[expectedChannelID])

	// Now we still have a pending transaction
	// Let's mark it as failed
	m.TxFailed(expectedChannelID)
	require.Empty(t, m.pendingTransactions)
	// There should be a frame in the pending channel now
	require.Equal(t, 1, m.pendingChannel.NumFrames())
}

func TestChannelManager_TxResend(t *testing.T) {
	require := require.New(t)
	rng := rand.New(rand.NewSource(time.Now().UnixNano()))
	log := testlog.Logger(t, log.LvlError)
	m := NewChannelManager(log, metrics.NoopMetrics,
		ChannelConfig{
			TargetFrameSize:  0,
			MaxFrameSize:     120_000,
			ApproxComprRatio: 1.0,
		})

	a, _ := derivetest.RandomL2Block(rng, 4)

	require.NoError(m.AddL2Block(a))

	txdata0, err := m.TxData(eth.BlockID{})
	require.NoError(err)
	txdata0bytes := txdata0.Bytes()
	data0 := make([]byte, len(txdata0bytes))
	// make sure we have a clone for later comparison
	copy(data0, txdata0bytes)

	// ensure channel is drained
	_, err = m.TxData(eth.BlockID{})
	require.ErrorIs(err, io.EOF)

	// requeue frame
	m.TxFailed(txdata0.ID())

	txdata1, err := m.TxData(eth.BlockID{})
	require.NoError(err)

	data1 := txdata1.Bytes()
	require.Equal(data1, data0)
	fs, err := derive.ParseFrames(data1)
	require.NoError(err)
	require.Len(fs, 1)
}<|MERGE_RESOLUTION|>--- conflicted
+++ resolved
@@ -106,14 +106,9 @@
 	a := newMiniL2Block(0)
 	x := newMiniL2BlockWithNumberParent(0, big.NewInt(1), common.Hash{0xff})
 
-<<<<<<< HEAD
 	require.NoError(t, m.AddL2Block(a))
-=======
-	err := m.AddL2Block(a)
-	require.NoError(t, err)
->>>>>>> 9ad1c17a
-
-	_, err = m.TxData(eth.BlockID{})
+
+	_, err := m.TxData(eth.BlockID{})
 	require.NoError(t, err)
 	_, err = m.TxData(eth.BlockID{})
 	require.ErrorIs(t, err, io.EOF)
