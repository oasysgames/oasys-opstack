--- conflicted
+++ resolved
@@ -43,11 +43,7 @@
     "fs-extra": "^9.0.1",
     "ganache-core": "^2.12.1",
     "lodash": "^4.17.20",
-<<<<<<< HEAD
-    "merkle-patricia-tree": "git+https://github.com/kfichter/merkle-patricia-tree",
-=======
     "merkle-patricia-tree": "^4.0.0",
->>>>>>> 669ed02c
     "mkdirp": "^1.0.4",
     "mocha": "^8.1.1",
     "prettier": "^2.1.2",
